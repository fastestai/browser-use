[project]
name = "browser-use"
description = "Make websites accessible for AI agents"
authors = [{ name = "Gregor Zunic" }]
version = "0.1.37"
readme = "README.md"
requires-python = ">=3.11,<4.0"
classifiers = [
    "Programming Language :: Python :: 3",
    "License :: OSI Approved :: MIT License",
    "Operating System :: OS Independent",
]
dependencies = [
    "httpx>=0.27.2",
    "pydantic>=2.10.4",
    "python-dotenv>=1.0.1",
    "requests>=2.32.3",
    "posthog>=3.7.0",
    "playwright>=1.49.0",
    "setuptools>=75.8.0",
<<<<<<< HEAD
    "lmnr[langchain]>=0.4.59",
    "markdownify==0.14.1",
    "uvicorn==0.34.0",
    "fastapi==0.115.8",
    "pydash>=8.0.5"
=======
    # "lmnr[langchain]>=0.4.59",
    "markdownify==0.14.1",
    "langchain-core>=0.3.35",
    # "lmnr[langchain]>=0.4.59",
    "markdownify==0.14.1",
    "langchain-core>=0.3.35"
>>>>>>> 95a1edc0
]

[project.optional-dependencies]
dev = [
    "tokencost>=0.1.16",
    "hatch>=1.13.0",
    "build>=1.2.2",
    "pytest>=8.3.3",
    "pytest-asyncio>=0.24.0",
    "fastapi>=0.115.8",
    "inngest>=0.4.19",
    "uvicorn>=0.34.0",
    "langchain>=0.3.18",
    "langchain-anthropic==0.3.3",
    "langchain-aws>=0.2.11",
    "langchain-fireworks>=0.2.6",
    "langchain-google-genai==2.0.8",
    "langchain-ollama==0.2.2",
    "langchain-openai==0.3.1",
]

[tool.ruff]
line-length = 130
select = ["E", "F", "I"]
fix = true

[tool.ruff.format]
quote-style = "single"
indent-style = "tab"
docstring-code-format = true

[build-system]
requires = ["hatchling"]
build-backend = "hatchling.build"<|MERGE_RESOLUTION|>--- conflicted
+++ resolved
@@ -18,20 +18,12 @@
     "posthog>=3.7.0",
     "playwright>=1.49.0",
     "setuptools>=75.8.0",
-<<<<<<< HEAD
-    "lmnr[langchain]>=0.4.59",
-    "markdownify==0.14.1",
-    "uvicorn==0.34.0",
-    "fastapi==0.115.8",
-    "pydash>=8.0.5"
-=======
     # "lmnr[langchain]>=0.4.59",
     "markdownify==0.14.1",
     "langchain-core>=0.3.35",
     # "lmnr[langchain]>=0.4.59",
     "markdownify==0.14.1",
     "langchain-core>=0.3.35"
->>>>>>> 95a1edc0
 ]
 
 [project.optional-dependencies]
