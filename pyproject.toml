--- conflicted
+++ resolved
@@ -21,12 +21,9 @@
     # "lmnr[langchain]>=0.4.59",
     "markdownify==0.14.1",
     "langchain-core>=0.3.35",
-<<<<<<< HEAD
-    "uvicorn==0.34.0",
-    "fastapi==0.115.8",
-    "pydash>=8.0.5"
-=======
->>>>>>> a2f49668
+    # "lmnr[langchain]>=0.4.59",
+    "markdownify==0.14.1",
+    "langchain-core>=0.3.35"
 ]
 
 [project.optional-dependencies]
